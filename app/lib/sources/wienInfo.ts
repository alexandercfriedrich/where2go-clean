// Lightweight Wien.info JSON API integration with debug info
// - Uses official JSON endpoint (fast)
// - Maps to our EventData via SSOT mapping
// - Provides rich debug info (histograms) for UI

import type { EventData } from '@/lib/types';
<<<<<<< HEAD
import {
  buildWienInfoUrl,
  getWienInfoF1IdsForCategories,
  canonicalizeWienInfoLabel,
  mapWienInfoCategoryLabelToWhereToGo
} from '@/event_mapping_wien_info';
=======
import { buildWienInfoUrl, getWienInfoF1IdsForCategories, canonicalizeWienInfoLabel, mapWienInfoCategoryLabelToWhereToGo } from '@/event_mapping_wien_info';
>>>>>>> b711dc13

interface FetchWienInfoOptions {
  fromISO: string;          // YYYY-MM-DD
  toISO: string;            // YYYY-MM-DD
  categories: string[];     // Main categories to filter for
  limit?: number;           // Maximum number of events to return
  debug?: boolean;          // Enable debug logging
  debugVerbose?: boolean;   // Enable verbose debug logging
}

interface WienInfoResult {
  events: EventData[];
  error?: string;
  debugInfo?: {
    query: string;
    response: string;
    categories: string[];
    f1Ids: number[];
    url: string; // JSON API endpoint
    apiResponse?: any;
    filteredEvents?: number;
    parsedEvents?: number;
    rawCategoryCounts?: Record<string, number>;
    mappedCategoryCounts?: Record<string, number>;
    unknownRawCategories?: string[];
  };
}

interface WienInfoApiResponse {
  type: string;
  teaserTextMarkup: string;
  items: WienInfoEvent[];
}

interface WienInfoEvent {
  id: string;
  title: string;
  subtitle?: string;
  category: string;
  location: string;
  dates?: string[];   // ISO date-times
  startDate?: string; // ISO
  endDate?: string;   // ISO
  url: string;        // Relative or absolute
  imageUrl?: string;
  tags: number[];     // F1 tag IDs
}

export async function fetchWienInfoEvents(opts: FetchWienInfoOptions): Promise<WienInfoResult> {
  const { fromISO, toISO, categories, limit = 100, debug = false, debugVerbose = false } = opts;

  try {
    // 1) Resolve F1 IDs for requested main categories (forward mapping via SSOT)
    const f1Ids = getWienInfoF1IdsForCategories(categories);

    if (f1Ids.length === 0) {
      if (debug) console.log('[WIEN.INFO:FETCH] No F1 mappings found for categories:', categories);
      return { events: [], error: 'No results from Wien.info!' };
    }

    // 2) JSON API endpoint (fixed)
    const apiUrl = 'https://www.wien.info/ajax/de/events';

    // 3) Human-facing "discovery" URL (assembled with dr + f1) — debug only
    const discoveryUrl = buildWienInfoUrl(fromISO, toISO, f1Ids);

    // 4) Debug label for UI
    const debugQuery = `Wien.info events search for categories: ${categories.join(', ')} from ${fromISO} to ${toISO}`;

    if (debug) {
      console.log('[WIEN.INFO:FETCH]', {
        apiUrl,
        categories,
        f1Ids,
        dateRange: `${fromISO} to ${toISO}`,
        discoveryUrl
      });
    }

    // 5) Fetch JSON API
    let apiEvents: WienInfoEvent[] = [];
    let debugResponse = '';
    let apiResponse: any = null;

    try {
      const response = await fetch(apiUrl, {
        headers: {
          'User-Agent':
            'Mozilla/5.0 (Windows NT 10.0; Win64; x64) AppleWebKit/537.36 (KHTML, like Gecko) Chrome/118.0 Safari/537.36',
          'Accept': 'application/json, */*',
          'Accept-Language': 'de-DE,de;q=0.9,en;q=0.8'
        },
        signal: AbortSignal.timeout(10000)
      });

      if (response.ok) {
        const jsonData: WienInfoApiResponse = await response.json();
        apiResponse = jsonData;
        apiEvents = jsonData.items || [];
        debugResponse = `Successfully fetched ${apiEvents.length} events from wien.info JSON API\nAPI URL: ${apiUrl}`;
        if (debug) console.log('[WIEN.INFO:API] Successfully fetched JSON, events count:', apiEvents.length);
      } else {
        throw new Error(`HTTP ${response.status}: ${response.statusText}`);
      }
    } catch (apiError: any) {
      const failMsg = `JSON API failed: ${apiError}. No results from Wien.info!\nAPI URL: ${apiUrl}`;
      console.warn('[WIEN.INFO:API] Failed to fetch from wien.info JSON API:', apiError);
      return {
        events: [],
        error: 'No results from Wien.info!',
        debugInfo: debug ? { query: debugQuery, response: failMsg, categories, f1Ids, url: apiUrl, parsedEvents: 0 } : undefined
      };
    }

    // 6) Mapping histograms (raw + mapped) with SSOT reverse mapping
    const rawCategoryCounts: Record<string, number> = {};
    const mappedCategoryCounts: Record<string, number> = {};
    const unknownRaw = new Set<string>();

    for (const it of apiEvents) {
<<<<<<< HEAD
      const canonical = canonicalizeWienInfoLabel((it.category || '').trim());
=======
      const raw = (it.category || '').trim();
      const canonical = canonicalizeWienInfoLabel(raw);
>>>>>>> b711dc13
      rawCategoryCounts[canonical] = (rawCategoryCounts[canonical] || 0) + 1;

      const mapped = mapWienInfoCategoryLabelToWhereToGo(canonical);
      if (mapped) {
        mappedCategoryCounts[mapped] = (mappedCategoryCounts[mapped] || 0) + 1;
      } else {
<<<<<<< HEAD
=======
        // Only add to unknown if reverse mapping returns null
>>>>>>> b711dc13
        if (canonical) unknownRaw.add(canonical);
      }
    }

    if (debug && unknownRaw.size > 0) {
      console.warn('[WIEN.INFO:MAPPING] Unmapped raw categories detected:', Array.from(unknownRaw));
    }

    // 7) Filter events by date range and category tags
    const filteredEvents = filterWienInfoEvents(apiEvents, fromISO, toISO, f1Ids);
    if (debug) console.log('[WIEN.INFO:FILTER] Filtered events:', filteredEvents.length, 'from', apiEvents.length);

    if (filteredEvents.length === 0) {
      const resp = `${debugResponse} No events found after date/category filtering.`;
      if (debug) console.log('[WIEN.INFO:FILTER] No events found after filtering');
      return {
        events: [],
        error: 'No results from Wien.info!',
        debugInfo: debug ? {
          query: debugQuery,
          response: resp,
          categories,
          f1Ids,
          url: apiUrl,
          apiResponse: debugVerbose ? apiResponse : undefined,
          filteredEvents: 0,
          parsedEvents: apiEvents.length,
          rawCategoryCounts,
          mappedCategoryCounts,
          unknownRawCategories: Array.from(unknownRaw)
        } : undefined
      };
    }

<<<<<<< HEAD
    // 8) Normalize to our EventData format (limited by "limit")
    const normalizedEvents = filteredEvents.slice(0, limit).map((event) =>
      normalizeWienInfoEvent(event, categories, fromISO, toISO)
    );
=======
    // 7) Normalize to our EventData format (limited by "limit")
    const normalizedEvents = filteredEvents
      .slice(0, limit)
      .map(event => normalizeWienInfoEvent(event, categories, fromISO, toISO));
>>>>>>> b711dc13

    if (debug) {
      console.log('[WIEN.INFO:FETCH] Final normalized events:', normalizedEvents.length);
      if (debugVerbose) console.log('[WIEN.INFO:FETCH] Events:', normalizedEvents);
    }

    // 9) Success + attach debug info
    const result: WienInfoResult = { events: normalizedEvents };
    if (debug || debugVerbose) {
      result.debugInfo = {
        query: debugQuery,
        response: debugResponse,
        categories,
        f1Ids,
        url: apiUrl,
        apiResponse: debugVerbose ? apiResponse : undefined,
        filteredEvents: filteredEvents.length,
        parsedEvents: apiEvents.length,
        rawCategoryCounts,
        mappedCategoryCounts,
        unknownRawCategories: Array.from(unknownRaw)
      };
    }
    return result;
  } catch (error) {
    console.error('[WIEN.INFO:FETCH] Error:', error);
    return { events: [], error: 'No results from Wien.info!', debugInfo: undefined };
  }
}

/**
 * Pick the best date and time for an event within the search window.
 * - Prefers a dates[] instance that falls inside [fromISO..toISO]
 * - Else, if [startDate..endDate] intersects the window, use fromISO and time from startDate (if present)
 * - Else, fall back to the first available dates[] or startDate
 *
 * Additionally:
 * - If no concrete time is available, label as "ganztags"
 * - Treat "00:00" as all-day -> "ganztags"
 */
function pickDateTimeWithinWindow(
  event: WienInfoEvent,
  fromISO: string,
  toISO: string
): { date: string; time: string } {
  const from = new Date(fromISO + 'T00:00:00');
  const to = new Date(toISO + 'T23:59:59');

  const extractTimeOrAllDay = (isoDateTime?: string): string => {
    if (!isoDateTime || !isoDateTime.includes('T')) return 'ganztags';
    const hhmm = isoDateTime.split('T')[1]?.split(/[+Z]/)[0]?.slice(0, 5) || '';
    if (!/^\d{2}:\d{2}$/.test(hhmm)) return 'ganztags';
    if (hhmm === '00:00') return 'ganztags';
    return hhmm;
  };

  // 1) dates[]: first instance within window
  if (Array.isArray(event.dates) && event.dates.length > 0) {
    for (const dateTime of event.dates) {
      const dt = new Date(dateTime);
      if (dt >= from && dt <= to) {
        const date = dateTime.split('T')[0];
        const time = extractTimeOrAllDay(dateTime);
        return { date, time };
      }
    }
  }

  // 2) range intersects window -> use requested day, time from startDate if present
  if (event.startDate) {
    const start = new Date(event.startDate);
    const end = event.endDate ? new Date(event.endDate) : new Date(event.startDate);
    if (start <= to && end >= from) {
      const time = extractTimeOrAllDay(event.startDate);
      return { date: fromISO, time };
    }
  }

  // 3) fallbacks
  if (Array.isArray(event.dates) && event.dates.length > 0) {
    const [d] = event.dates[0].split('T');
    const time = extractTimeOrAllDay(event.dates[0]);
    return { date: d, time };
  }

  if (event.startDate) {
    const [d] = event.startDate.split('T');
    const time = extractTimeOrAllDay(event.startDate);
    return { date: d, time };
  }

  return { date: '', time: '' };
}

/**
 * Filter API events by date range + category tags (F1)
 */
function filterWienInfoEvents(
  events: WienInfoEvent[],
  fromISO: string,
  toISO: string,
  f1Ids: number[]
): WienInfoEvent[] {
  if (!Array.isArray(events) || events.length === 0) return [];

  const from = new Date(fromISO);
  const to = new Date(toISO);
  to.setHours(23, 59, 59, 999);

  return events.filter((ev) => {
    const hasTag = Array.isArray(ev.tags) && ev.tags.some((t) => f1Ids.includes(t));

    let occursInRange = false;
    if (Array.isArray(ev.dates) && ev.dates.length > 0) {
      occursInRange = ev.dates.some((d) => {
        const dt = new Date(d);
        return dt >= from && dt <= to;
      });
    } else if (ev.startDate) {
      const start = new Date(ev.startDate);
      const end = ev.endDate ? new Date(ev.endDate) : new Date(ev.startDate);
      occursInRange = start <= to && end >= from;
    }

    return hasTag && occursInRange;
  });
}

/**
<<<<<<< HEAD
 * Normalizes a Wien.info API event to our EventData format
 * IMPORTANT: Do NOT override the mapped category with requestedCategories.
 */
function normalizeWienInfoEvent(
  wienInfoEvent: WienInfoEvent,
  _requestedCategories: string[],
  fromISO: string,
  toISO: string
): EventData {
  const canonical = canonicalizeWienInfoLabel(wienInfoEvent.category || '');
  const category = mapWienInfoCategoryLabelToWhereToGo(canonical) ?? 'Kultur/Traditionen';

  const { date: primaryDate, time } = pickDateTimeWithinWindow(wienInfoEvent, fromISO, toISO);

  let endTime: string | undefined = undefined;
  if (wienInfoEvent.endDate && wienInfoEvent.endDate.includes('T')) {
    const t = wienInfoEvent.endDate.split('T')[1]?.split(/[+Z]/)[0]?.slice(0, 5);
    if (t && /^\d{2}:\d{2}$/.test(t) && t !== '00:00') endTime = t;
=======
 * mapWienInfoCategory + Variante mit Match-Flag
 */
function mapWienInfoCategoryWithMatch(wienInfoCategory: string): { mapped: string; matched: boolean } {
  const canonical = canonicalizeWienInfoLabel(wienInfoCategory);
  const mapped = mapWienInfoCategoryLabelToWhereToGo(canonical);
  
  if (mapped) {
    return { mapped, matched: true };
  }
  
  return { mapped: 'Kultur/Traditionen', matched: false }; // Default category
}

function mapWienInfoCategory(wienInfoCategory: string): string {
  return mapWienInfoCategoryWithMatch(wienInfoCategory).mapped;
}

/**
 * Pick the best date for an event within the search window.
 * For multi-day exhibitions, this ensures they appear on the searched day.
 * 
 * @param event - The Wien.info event
 * @param fromISO - Start of search window (YYYY-MM-DD)
 * @param toISO - End of search window (YYYY-MM-DD)
 * @returns The date to use for this event (YYYY-MM-DD)
 */
function pickDateWithinWindow(event: WienInfoEvent, fromISO: string, toISO: string): string {
  const from = new Date(fromISO + 'T00:00:00');
  const to = new Date(toISO + 'T23:59:59');
  
  // Check if event.dates contains an instance within the window
  if (Array.isArray(event.dates) && event.dates.length > 0) {
    for (const dateStr of event.dates) {
      const dt = new Date(dateStr);
      if (dt >= from && dt <= to) {
        // Found a date within window - use it
        return dateStr.split('T')[0];
      }
    }
  }
  
  // Check if the date range (startDate..endDate) intersects the window
  if (event.startDate && event.endDate) {
    const start = new Date(event.startDate);
    const end = new Date(event.endDate);
    
    // If range intersects window, use fromISO (the searched day)
    if (start <= to && end >= from) {
      return fromISO;
    }
  }
  
  // Fallback: use first available date or startDate
  if (Array.isArray(event.dates) && event.dates.length > 0) {
    return event.dates[0].split('T')[0];
  }
  
  if (event.startDate) {
    return event.startDate.split('T')[0];
  }
  
  return '';
}

/**
 * Normalizes a Wien.info API event to our EventData format
 * IMPORTANT: Do NOT override the mapped category with requestedCategories.
 */
function normalizeWienInfoEvent(wienInfoEvent: WienInfoEvent, _requestedCategories: string[], fromISO: string, toISO: string): EventData {
  // Determine the best category match
  const category = mapWienInfoCategory(wienInfoEvent.category);

  // Use pickDateWithinWindow for correct date normalization
  const primaryDate = pickDateWithinWindow(wienInfoEvent, fromISO, toISO);

  // Extract time if available
  let time = '';
  if (wienInfoEvent.startDate && wienInfoEvent.startDate.includes('T')) {
    const timePart = wienInfoEvent.startDate.split('T')[1];
    if (timePart) {
      time = timePart.split('+')[0]; // Remove timezone info
      if (time.length > 5) {
        time = time.substring(0, 5); // Only keep HH:mm
      }
    }
>>>>>>> b711dc13
  }

  const fullUrl = wienInfoEvent.url?.startsWith('http')
    ? wienInfoEvent.url
    : `https://www.wien.info${wienInfoEvent.url}`;

  return {
    title: wienInfoEvent.title,
    category,
    date: primaryDate,
    time, // "HH:mm" or "ganztags"
    venue: wienInfoEvent.location || 'Wien',
    price: '',
    website: fullUrl,
    source: 'wien.info',
    city: 'Wien',
    description: wienInfoEvent.subtitle || '',
    address: wienInfoEvent.location || 'Wien, Austria',
    ...(endTime ? { endTime } : {})
  } as unknown as EventData;
}<|MERGE_RESOLUTION|>--- conflicted
+++ resolved
@@ -4,16 +4,12 @@
 // - Provides rich debug info (histograms) for UI
 
 import type { EventData } from '@/lib/types';
-<<<<<<< HEAD
 import {
   buildWienInfoUrl,
   getWienInfoF1IdsForCategories,
   canonicalizeWienInfoLabel,
   mapWienInfoCategoryLabelToWhereToGo
 } from '@/event_mapping_wien_info';
-=======
-import { buildWienInfoUrl, getWienInfoF1IdsForCategories, canonicalizeWienInfoLabel, mapWienInfoCategoryLabelToWhereToGo } from '@/event_mapping_wien_info';
->>>>>>> b711dc13
 
 interface FetchWienInfoOptions {
   fromISO: string;          // YYYY-MM-DD
@@ -134,22 +130,13 @@
     const unknownRaw = new Set<string>();
 
     for (const it of apiEvents) {
-<<<<<<< HEAD
       const canonical = canonicalizeWienInfoLabel((it.category || '').trim());
-=======
-      const raw = (it.category || '').trim();
-      const canonical = canonicalizeWienInfoLabel(raw);
->>>>>>> b711dc13
       rawCategoryCounts[canonical] = (rawCategoryCounts[canonical] || 0) + 1;
 
       const mapped = mapWienInfoCategoryLabelToWhereToGo(canonical);
       if (mapped) {
         mappedCategoryCounts[mapped] = (mappedCategoryCounts[mapped] || 0) + 1;
       } else {
-<<<<<<< HEAD
-=======
-        // Only add to unknown if reverse mapping returns null
->>>>>>> b711dc13
         if (canonical) unknownRaw.add(canonical);
       }
     }
@@ -184,17 +171,10 @@
       };
     }
 
-<<<<<<< HEAD
     // 8) Normalize to our EventData format (limited by "limit")
     const normalizedEvents = filteredEvents.slice(0, limit).map((event) =>
       normalizeWienInfoEvent(event, categories, fromISO, toISO)
     );
-=======
-    // 7) Normalize to our EventData format (limited by "limit")
-    const normalizedEvents = filteredEvents
-      .slice(0, limit)
-      .map(event => normalizeWienInfoEvent(event, categories, fromISO, toISO));
->>>>>>> b711dc13
 
     if (debug) {
       console.log('[WIEN.INFO:FETCH] Final normalized events:', normalizedEvents.length);
@@ -324,7 +304,6 @@
 }
 
 /**
-<<<<<<< HEAD
  * Normalizes a Wien.info API event to our EventData format
  * IMPORTANT: Do NOT override the mapped category with requestedCategories.
  */
@@ -343,93 +322,6 @@
   if (wienInfoEvent.endDate && wienInfoEvent.endDate.includes('T')) {
     const t = wienInfoEvent.endDate.split('T')[1]?.split(/[+Z]/)[0]?.slice(0, 5);
     if (t && /^\d{2}:\d{2}$/.test(t) && t !== '00:00') endTime = t;
-=======
- * mapWienInfoCategory + Variante mit Match-Flag
- */
-function mapWienInfoCategoryWithMatch(wienInfoCategory: string): { mapped: string; matched: boolean } {
-  const canonical = canonicalizeWienInfoLabel(wienInfoCategory);
-  const mapped = mapWienInfoCategoryLabelToWhereToGo(canonical);
-  
-  if (mapped) {
-    return { mapped, matched: true };
-  }
-  
-  return { mapped: 'Kultur/Traditionen', matched: false }; // Default category
-}
-
-function mapWienInfoCategory(wienInfoCategory: string): string {
-  return mapWienInfoCategoryWithMatch(wienInfoCategory).mapped;
-}
-
-/**
- * Pick the best date for an event within the search window.
- * For multi-day exhibitions, this ensures they appear on the searched day.
- * 
- * @param event - The Wien.info event
- * @param fromISO - Start of search window (YYYY-MM-DD)
- * @param toISO - End of search window (YYYY-MM-DD)
- * @returns The date to use for this event (YYYY-MM-DD)
- */
-function pickDateWithinWindow(event: WienInfoEvent, fromISO: string, toISO: string): string {
-  const from = new Date(fromISO + 'T00:00:00');
-  const to = new Date(toISO + 'T23:59:59');
-  
-  // Check if event.dates contains an instance within the window
-  if (Array.isArray(event.dates) && event.dates.length > 0) {
-    for (const dateStr of event.dates) {
-      const dt = new Date(dateStr);
-      if (dt >= from && dt <= to) {
-        // Found a date within window - use it
-        return dateStr.split('T')[0];
-      }
-    }
-  }
-  
-  // Check if the date range (startDate..endDate) intersects the window
-  if (event.startDate && event.endDate) {
-    const start = new Date(event.startDate);
-    const end = new Date(event.endDate);
-    
-    // If range intersects window, use fromISO (the searched day)
-    if (start <= to && end >= from) {
-      return fromISO;
-    }
-  }
-  
-  // Fallback: use first available date or startDate
-  if (Array.isArray(event.dates) && event.dates.length > 0) {
-    return event.dates[0].split('T')[0];
-  }
-  
-  if (event.startDate) {
-    return event.startDate.split('T')[0];
-  }
-  
-  return '';
-}
-
-/**
- * Normalizes a Wien.info API event to our EventData format
- * IMPORTANT: Do NOT override the mapped category with requestedCategories.
- */
-function normalizeWienInfoEvent(wienInfoEvent: WienInfoEvent, _requestedCategories: string[], fromISO: string, toISO: string): EventData {
-  // Determine the best category match
-  const category = mapWienInfoCategory(wienInfoEvent.category);
-
-  // Use pickDateWithinWindow for correct date normalization
-  const primaryDate = pickDateWithinWindow(wienInfoEvent, fromISO, toISO);
-
-  // Extract time if available
-  let time = '';
-  if (wienInfoEvent.startDate && wienInfoEvent.startDate.includes('T')) {
-    const timePart = wienInfoEvent.startDate.split('T')[1];
-    if (timePart) {
-      time = timePart.split('+')[0]; // Remove timezone info
-      if (time.length > 5) {
-        time = time.substring(0, 5); // Only keep HH:mm
-      }
-    }
->>>>>>> b711dc13
   }
 
   const fullUrl = wienInfoEvent.url?.startsWith('http')
