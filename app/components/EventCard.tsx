import Link from 'next/link';
import { generateEventMicrodata, generateCanonicalUrl } from '@/lib/schemaOrg';
import { generateEventSlug, normalizeCitySlug } from '@/lib/slugGenerator';
import { EVENT_CATEGORY_SUBCATEGORIES } from '@/lib/eventCategories';
import type { EventData } from '@/lib/types';

interface EventCardProps {
  event: EventData;
  city?: string;
  formatEventDate: (date: string) => string;
}

const ALL_SUPER_CATEGORIES = Object.keys(EVENT_CATEGORY_SUBCATEGORIES);

function formatEventDateTime(date: string, time: string, endTime?: string) {
  // Format time display
  const formattedTime = time && time !== '00:00' ? time : '';
  const formattedDate = date;
  
  return { date: formattedDate, time: formattedTime };
}

export function EventCard({ event: ev, city = 'wien', formatEventDate }: EventCardProps) {
  const superCat =
    ALL_SUPER_CATEGORIES.find(c => EVENT_CATEGORY_SUBCATEGORIES[c]?.includes(ev.category)) ||
    ev.category;

  const { date: formattedDate, time: formattedTime } =
    formatEventDateTime(ev.date, ev.time, ev.endTime);

  // Generate microdata attributes for Schema.org
  const microdataAttrs = generateEventMicrodata(ev);
  const canonicalUrl = generateCanonicalUrl(ev);
  
  // Generate slug for event detail page link
  const eventSlug = generateEventSlug({
    title: ev.title,
    venue: ev.venue,
    date: ev.date
  });
  
  const citySlug = normalizeCitySlug(city);
  const categorySlug = superCat.toLowerCase().normalize('NFKD').replace(/[\u0300-\u036f]/g, '').replace(/\//g, '-').replace(/[^a-z0-9\s-]/g, '').replace(/\s+/g, '-').replace(/-+/g, '-');
  
  // Event detail page URL
  const eventDetailUrl = `/events/${citySlug}/${eventSlug}`;

  // Determine link: use event detail page if slug exists, otherwise fallback to website or placeholder
  const eventLink = ev.slug ? `/events/${citySlug}/${ev.slug}` : (ev.website || '#');
  const isInternalLink = !!ev.slug;

  return (
    <Link 
      href={eventDetailUrl}
      style={{ textDecoration: 'none', color: 'inherit', display: 'block' }}
    >
      <div 
        className={`event-card ${ev.imageUrl ? 'event-card-with-image' : ''}`}
        {...microdataAttrs}
        style={{
          background: 'rgba(255, 255, 255, 0.03)',
          border: '1px solid rgba(255, 255, 255, 0.1)',
          borderRadius: '12px',
          padding: '20px',
          marginBottom: '16px',
          transition: 'all 0.3s ease',
          cursor: 'pointer',
        }}
      >
        <link itemProp="url" href={canonicalUrl} />
      <meta itemProp="eventStatus" content="https://schema.org/EventScheduled" />
      <meta itemProp="eventAttendanceMode" content="https://schema.org/OfflineEventAttendanceMode" />
      
      {ev.imageUrl && (
        <>
          <meta itemProp="image" content={ev.imageUrl} />
          <div 
            className="event-card-image"
            style={{
              backgroundImage: `url(${ev.imageUrl})`,
              height: '200px',
              borderRadius: '8px',
              backgroundSize: 'cover',
              backgroundPosition: 'center',
              marginBottom: '16px',
            }}
          />
        </>
      )}
      
      <div className="event-content">
        {superCat && (
          <Link 
            href={`/${citySlug}/${categorySlug}/heute`}
            className="event-category-badge"
            style={{
              display: 'inline-block',
              padding: '4px 12px',
              background: 'rgba(255, 107, 53, 0.2)',
              color: '#FF6B35',
              borderRadius: '6px',
              fontSize: '12px',
              fontWeight: 600,
              marginBottom: '12px',
              textDecoration: 'none',
            }}
          >
            {superCat}
          </Link>
        )}
        
        <h3 className="event-title" itemProp="name" style={{
          fontSize: '20px',
          fontWeight: 600,
          color: '#FFFFFF',
          marginBottom: '12px',
        }}>
          {ev.title}
        </h3>

        <div className="event-meta-line" style={{
          display: 'flex',
          alignItems: 'center',
          gap: '12px',
          color: 'rgba(255, 255, 255, 0.7)',
          fontSize: '14px',
          marginBottom: '8px',
        }}>
          <meta itemProp="startDate" content={`${ev.date}T${ev.time || '00:00'}:00`} />
          {ev.endTime && <meta itemProp="endDate" content={`${ev.date}T${ev.endTime}:00`} />}
          <svg width="16" height="16" strokeWidth={2} viewBox="0 0 24 24" fill="none" stroke="currentColor">
            <rect x="3" y="4" width="18" height="18" rx="2" ry="2"/>
            <line x1="16" y1="2" x2="16" y2="6"/>
            <line x1="8" y1="2" x2="8" y2="6"/>
            <line x1="3" y1="10" x2="21" y2="10"/>
          </svg>
          <span className="event-date">{formatEventDate(ev.date)}</span>
          {formattedTime && (
            <>
              <svg width="16" height="16" strokeWidth={2} viewBox="0 0 24 24" fill="none" stroke="currentColor">
                <circle cx="12" cy="12" r="10"/><polyline points="12,6 12,12 16,14"/>
              </svg>
              <span className="event-time">{formattedTime}</span>
            </>
          )}
        </div>

        <div className="event-meta-line" itemProp="location" itemScope itemType="https://schema.org/Place" style={{
          display: 'flex',
          alignItems: 'center',
          gap: '8px',
          color: 'rgba(255, 255, 255, 0.7)',
          fontSize: '14px',
          marginBottom: '8px',
        }}>
          <svg width="16" height="16" strokeWidth={2} viewBox="0 0 24 24" fill="none" stroke="currentColor">
            <path d="M21 10c0 7-9 13-9 13s-9-6-9-13a9 9 0 0 1 18 0z"/><circle cx="12" cy="10" r="3"/>
          </svg>
          <a
            href={`https://www.google.com/maps/search/?api=1&query=${encodeURIComponent((ev.venue || '') + (ev.address ? ', ' + ev.address : ''))}`}
            target="_blank"
            rel="noopener noreferrer"
            className="venue-link"
            itemProp="name"
            style={{
              color: 'rgba(255, 255, 255, 0.85)',
              textDecoration: 'none',
              display: 'flex',
              alignItems: 'center',
              gap: '4px',
            }}
          >
            {ev.venue}
            <svg width="12" height="12" viewBox="0 0 24 24" fill="none" stroke="currentColor" strokeWidth="2" style={{ opacity: 0.6 }}>
              <path d="M18 13v6a2 2 0 0 1-2 2H5a2 2 0 0 1-2-2V8a2 2 0 0 1 2-2h6"></path>
              <polyline points="15 3 21 3 21 9"></polyline>
              <line x1="10" y1="14" x2="21" y2="3"></line>
            </svg>
          </a>
          {ev.address && (
            <meta itemProp="address" content={ev.address} />
          )}
        </div>

        {ev.price && (
          <div className="event-meta-line" style={{
            display: 'flex',
            alignItems: 'center',
            gap: '8px',
            color: 'rgba(255, 255, 255, 0.7)',
            fontSize: '14px',
            marginBottom: '8px',
          }}>
            <svg width="16" height="16" strokeWidth={2} viewBox="0 0 24 24" fill="none" stroke="currentColor">
              <circle cx="12" cy="12" r="10"/><line x1="12" y1="8" x2="12" y2="16"/><line x1="8" y1="12" x2="16" y2="12"/>
            </svg>
            <span>{ev.price}</span>
          </div>
        )}

<<<<<<< HEAD
=======
        {(ev.website || ev.slug) && (
          <div style={{ marginTop: '12px' }}>
            {isInternalLink ? (
              <Link
                href={eventLink}
                style={{
                  display: 'inline-flex',
                  alignItems: 'center',
                  gap: '8px',
                  padding: '8px 16px',
                  background: '#FF6B35',
                  color: '#FFFFFF',
                  borderRadius: '6px',
                  textDecoration: 'none',
                  fontSize: '14px',
                  fontWeight: 600,
                }}
              >
                Event Details
                <svg width="12" height="12" viewBox="0 0 24 24" fill="none" stroke="currentColor" strokeWidth="2">
                  <polyline points="9 18 15 12 9 6"></polyline>
                </svg>
              </Link>
            ) : (
              <a
                href={eventLink}
                target="_blank"
                rel="noopener noreferrer"
                style={{
                  display: 'inline-flex',
                  alignItems: 'center',
                  gap: '8px',
                  padding: '8px 16px',
                  background: '#FF6B35',
                  color: '#FFFFFF',
                  borderRadius: '6px',
                  textDecoration: 'none',
                  fontSize: '14px',
                  fontWeight: 600,
                }}
              >
                Mehr Infos
                <svg width="12" height="12" viewBox="0 0 24 24" fill="none" stroke="currentColor" strokeWidth="2">
                  <path d="M18 13v6a2 2 0 0 1-2 2H5a2 2 0 0 1-2-2V8a2 2 0 0 1 2-2h6"></path>
                  <polyline points="15 3 21 3 21 9"></polyline>
                  <line x1="10" y1="14" x2="21" y2="3"></line>
                </svg>
              </a>
            )}
          </div>
        )}

>>>>>>> fdf789b7
        {ev.source && (
          <div style={{ marginTop: '12px', fontSize: '12px', color: 'rgba(255, 255, 255, 0.5)' }}>
            Quelle: {ev.source}
          </div>
        )}
      </div>
    </div>
    </Link>
  );
}<|MERGE_RESOLUTION|>--- conflicted
+++ resolved
@@ -198,61 +198,6 @@
           </div>
         )}
 
-<<<<<<< HEAD
-=======
-        {(ev.website || ev.slug) && (
-          <div style={{ marginTop: '12px' }}>
-            {isInternalLink ? (
-              <Link
-                href={eventLink}
-                style={{
-                  display: 'inline-flex',
-                  alignItems: 'center',
-                  gap: '8px',
-                  padding: '8px 16px',
-                  background: '#FF6B35',
-                  color: '#FFFFFF',
-                  borderRadius: '6px',
-                  textDecoration: 'none',
-                  fontSize: '14px',
-                  fontWeight: 600,
-                }}
-              >
-                Event Details
-                <svg width="12" height="12" viewBox="0 0 24 24" fill="none" stroke="currentColor" strokeWidth="2">
-                  <polyline points="9 18 15 12 9 6"></polyline>
-                </svg>
-              </Link>
-            ) : (
-              <a
-                href={eventLink}
-                target="_blank"
-                rel="noopener noreferrer"
-                style={{
-                  display: 'inline-flex',
-                  alignItems: 'center',
-                  gap: '8px',
-                  padding: '8px 16px',
-                  background: '#FF6B35',
-                  color: '#FFFFFF',
-                  borderRadius: '6px',
-                  textDecoration: 'none',
-                  fontSize: '14px',
-                  fontWeight: 600,
-                }}
-              >
-                Mehr Infos
-                <svg width="12" height="12" viewBox="0 0 24 24" fill="none" stroke="currentColor" strokeWidth="2">
-                  <path d="M18 13v6a2 2 0 0 1-2 2H5a2 2 0 0 1-2-2V8a2 2 0 0 1 2-2h6"></path>
-                  <polyline points="15 3 21 3 21 9"></polyline>
-                  <line x1="10" y1="14" x2="21" y2="3"></line>
-                </svg>
-              </a>
-            )}
-          </div>
-        )}
-
->>>>>>> fdf789b7
         {ev.source && (
           <div style={{ marginTop: '12px', fontSize: '12px', color: 'rgba(255, 255, 255, 0.5)' }}>
             Quelle: {ev.source}
